#!/usr/bin/env python
# -*- coding: utf-8 -*-

from datetime import datetime
import functools
import sys
import warnings
import matplotlib
if not hasattr(sys, "ps1"):
    matplotlib.use("Agg")
import matplotlib.pyplot as plt
import numpy as np
import pandas as pd
from scipy.optimize import curve_fit, OptimizeWarning
<<<<<<< HEAD
from covsirphy.cleaning.term import Term
from covsirphy.phase.sr_data import SRData
=======
from covsirphy.cleaning import Term, JHUData, ExampleData
>>>>>>> 1c502a09


class Trend(Term):
    """
    S-R trend analysis in a phase.

    Args:
        jhu_data (covsirphy.JHUData): object of records
        population (int): total population in the place
        country (str): country name
        province (str): province name
        start_date (str): start date, like 22Jan2020
        end_date (str): end date, like 01Feb2020
    """

    def __init__(self, jhu_data, population,
                 country, province=None, start_date=None, end_date=None):
        # Dataset
        if isinstance(jhu_data, pd.DataFrame):
            warnings.warn(
                "Please use instance of JHUData as the first argument of Trend class.",
                DeprecationWarning,
                stacklevel=2
            )
            df = jhu_data.copy()
            df = self.validate_dataframe(
                df, name="jhu_data", columns=self.COLUMNS
            )
            jhu_data = ExampleData(df)
        jhu_data = self.validate_instance(jhu_data, JHUData, name="jhu_data")
        # Dataset for analysis
        # Index: Date(pd.TimeStamp): Observation date
        # Columns: Recovered (int), Susceptible_actual (int)
        sr_df = jhu_data.subset(
            country=country, province=province, population=population,
            start_date=start_date, end_date=end_date
        )
        sr_df = sr_df.set_index(self.DATE)
        sr_df = sr_df.loc[:, [self.R, self.S]]
        sr_df = sr_df.rename({self.S: f"{self.S}{self.A}"}, axis=1)
        self.sr_df = sr_df.copy()
        # Arguments
        self.population = population
        self.area = JHUData.area_name(country, province)
        self.result_df = None
        # Start date
        self.start_date = self.sr_df.index.min()
        if start_date is not None:
            self.start_date = max(
                self.start_date,
                datetime.strptime(start_date, self.DATE_FORMAT)
            )
        self.start_date = self.start_date.strftime(self.DATE_FORMAT)
        # End date
        self.end_date = self.sr_df.index.max()
        if end_date is not None:
            self.end_date = min(
                self.end_date,
                datetime.strptime(end_date, self.DATE_FORMAT)
            )
        self.end_date = self.end_date.strftime(self.DATE_FORMAT)

    def analyse(self):
        """
        Perform curve fitting of S-R trend with negative exponential function and save the result.
        """
        self.result_df = self._fitting(self.sr_df)

    def _fitting(self, train_df):
        """
        Perform curve fitting of S-R trend
            with negative exponential function.

        Args:
        @train_df (pandas.DataFrame): training dataset

            Index:
                - index (Date) (pd.TimeStamp): Observation date
            Columns:
                - Recovered: The number of recovered cases
                - Susceptible_actual: Actual data of Susceptible

        Returns:
            (pandas.DataFrame)
                Index:
                    - index (Date) (pd.TimeStamp): Observation date
                Columns:
                    - Recovered: The number of recovered cases
                    - Susceptible_actual: Actual values of Susceptible
                    - Susceptible_predicted: Predicted values of Susceptible
        """
        df = train_df.copy()
        # Calculate initial values of parameters
        x_series = df[self.R]
        y_series = df[f"{self.S}{self.A}"]
        a_ini = y_series.max()
        try:
            b_ini = y_series.diff().reset_index(drop=True)[1] / a_ini
        except KeyError:
            raise KeyError("The length of @train_df must be over 2.")
        # Curve fitting with negative exponential function
        warnings.simplefilter("ignore", OptimizeWarning)
        warnings.simplefilter("ignore", RuntimeWarning)
        param, _ = curve_fit(
            self.negative_exp, x_series, y_series,
            p0=[a_ini, b_ini]
        )
        # Predict the values with the parameters
        f_partial = functools.partial(
            self.negative_exp, a=param[0], b=param[1]
        )
        df[f"{self.S}{self.P}"] = x_series.apply(
            lambda x: f_partial(x)
        )
        df = df.astype(np.int64, errors="ignore")
        return df

    def rmsle(self):
        """
        Calculate RMSLE score of actual/predicted Susceptible.

        Returns:
            (float): RMSLE score
        """
        df = self.result_df.copy()
        if df is None:
            raise NameError("Must perform Trend().analyse() in advance.")
        df = df.replace(np.inf, 0)
        df = df.loc[df[f"{self.S}{self.A}"] > 0, :]
        df = df.loc[df[f"{self.S}{self.P}"] > 0, :]
        if df.empty:
            return np.inf
        actual = df[f"{self.S}{self.A}"]
        predicted = df[f"{self.S}{self.P}"]
        # Calculate RMSLE score
        scores = np.abs(
            np.log10(actual + 1) - np.log10(predicted + 1)
        )
        return scores.sum()

    def result(self):
        """
        Show the result as a dataframe.
        """
        return self.result_df

    def show(self, filename=None):
        """
        show the result as a figure.

        Args:
            show_figure (bool): if True, show the history as a pair-plot of parameters.
            filename (str): filename of the figure, or None (show figure)
        """
        df = self.result()
        df["Predicted"] = df[f"{self.S}{self.P}"]
        title = f"{self.area}: S-R trend from {self.start_date} to {self.end_date}"
        self.show_with_many(
            result_df=df, predicted_cols=["Predicted"],
            title=title,
            filename=filename
        )

    @classmethod
    def show_with_many(cls, result_df, predicted_cols,
                       title, vlines=None, filename=None):
        """
        show the result as a figure.

        Args:
            result_df (pandas.DataFrame): training dataset

                Index:
                    - index (Date) (pd.TimeStamp): Observation date
                Columns:
                    - Recovered: The number of recovered cases
                    - Susceptible_actual: Actual values of Susceptible
                    - columns defined by @columns
            predicted_cols (list[str]): list of columns which have predicted values
            title (str): title of the figure
            vlines (list[int]): list of Recovered values to show vertical lines
            filename (str): filename of the figure, or None (show figure)
        """
        df = result_df.copy()
        df = df.replace(np.inf, np.nan)
        if df is None:
            raise NameError("Must perform Trend().analyse() in advance.")
        x_series = df[cls.R]
        actual = df[f"{cls.S}{cls.A}"]
        # Plot the actual values
        plt.plot(
            x_series, actual,
            label="Actual", color="black",
            marker=".", markeredgewidth=0, linewidth=0
        )
        # Plot the predicted values
        for col in predicted_cols:
            plt.plot(x_series, df[col], label=col.replace(cls.P, str()))
        # x-axis
        plt.xlabel(cls.R)
        plt.xlim(0, None)
        # y-axis
        plt.ylabel(cls.S)
        plt.yscale("log", basey=10)
        # Delete y-labels of log-scale (minor) axis
        plt.setp(plt.gca().get_yticklabels(minor=True), visible=False)
        plt.gca().tick_params(left=False, which="minor")
        # Set new y-labels of major axis
        ymin, ymax = plt.ylim()
        ydiff_scale = int(np.log10(ymax - ymin))
        yticks = np.linspace(
            round(ymin, - ydiff_scale),
            round(ymax, - ydiff_scale),
            5,
            dtype=np.int64
        )
        plt.gca().set_yticks(yticks)
        fmt = matplotlib.ticker.ScalarFormatter(useOffset=False)
        fmt.set_scientific(False)
        plt.gca().yaxis.set_major_formatter(fmt)
        # Title
        plt.title(title)
        # Vertical lines
        if isinstance(vlines, (list, tuple)):
            for value in vlines:
                plt.axvline(x=value, color="black", linestyle=":")
        # Legend
        plt.legend(
            bbox_to_anchor=(1.02, 0), loc="lower left", borderaxespad=0
        )
        # Save figure or show figure
        warnings.simplefilter("ignore", UserWarning)
        plt.tight_layout()
        if filename is None:
            plt.show()
            return None
        plt.savefig(
            filename, bbox_inches="tight", transparent=False, dpi=300
        )
        plt.clf()
        return None<|MERGE_RESOLUTION|>--- conflicted
+++ resolved
@@ -12,12 +12,7 @@
 import numpy as np
 import pandas as pd
 from scipy.optimize import curve_fit, OptimizeWarning
-<<<<<<< HEAD
-from covsirphy.cleaning.term import Term
-from covsirphy.phase.sr_data import SRData
-=======
 from covsirphy.cleaning import Term, JHUData, ExampleData
->>>>>>> 1c502a09
 
 
 class Trend(Term):
